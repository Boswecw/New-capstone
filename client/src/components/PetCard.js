// client/src/components/PetCard.js
import React, { useState } from 'react';
import { Card, Badge } from 'react-bootstrap';
import { Link } from 'react-router-dom';
import { normalizeImageUrl } from '../utils/image';
import styles from './Card.module.css';

const PetCard = ({ pet }) => {
  const [containerType, setContainerType] = useState('square');
  const [imageLoaded, setImageLoaded] = useState(false);
  
<<<<<<< HEAD
  const imageSrc = normalizeImageUrl(pet?.image || pet?.imageUrl) ||
                   'https://images.unsplash.com/photo-1601758228041-f3b2795255f1?w=300&h=200&fit=crop&q=80';
=======
  const imageSrc =
    normalizeImageUrl(pet?.image || pet?.imageUrl) ||
    'https://images.unsplash.com/photo-1601758228041-f3b2795255f1?w=300&h=200&fit=crop&q=80';
>>>>>>> 2093641b

  const handleImageLoad = (e) => {
    const img = e.target;
    if (img.naturalWidth && img.naturalHeight) {
      const aspectRatio = img.naturalWidth / img.naturalHeight;
      
      let detectedType = 'square';
      if (aspectRatio > 1.5) {
        detectedType = 'landscape';
      } else if (aspectRatio < 0.6) {
        detectedType = 'tall';
      } else if (aspectRatio < 0.8) {
        detectedType = 'portrait';
      }
      
      setContainerType(detectedType);
      console.log(`🖼️ Pet "${pet?.name}" - Aspect ratio: ${aspectRatio.toFixed(2)}, Container: ${detectedType}`);
    }
    setImageLoaded(true);
  };

  const handleImageError = (e) => {
    e.currentTarget.src = 'https://images.unsplash.com/photo-1601758228041-f3b2795255f1?w=300&h=200&fit=crop&q=80';
    setImageLoaded(true);
  };

  return (
    <Card className={`${styles.enhancedCard} h-100`}>
      <div className={`${styles.petImgContainer} ${styles[containerType]}`}>
        <img
          src={imageSrc}
          alt={pet?.name || 'Pet'}
          className={`${styles.petImg} ${!imageLoaded ? styles.loading : ''}`}
          onLoad={handleImageLoad}
          onError={handleImageError}
        />
        {!imageLoaded && (
          <div className={styles.imageError}>
            <i className="fas fa-paw"></i>
            <span>Loading...</span>
          </div>
        )}
      </div>
      
      <Card.Body className={styles.enhancedCardBody}>
        <Card.Title className={styles.enhancedCardTitle}>
          {pet?.name || 'Unnamed Pet'}
        </Card.Title>
        
        <div className={styles.enhancedBadges}>
          <Badge className={styles.enhancedBadge} bg="info">
            {pet?.type || 'Pet'}
          </Badge>
          {pet?.breed && (
            <Badge className={styles.enhancedBadge} bg="secondary">
              {pet.breed}
            </Badge>
          )}
          {pet?.featured && (
            <Badge className={styles.enhancedBadge} bg="warning" text="dark">
              <i className="fas fa-star me-1"></i>Featured
            </Badge>
          )}
          {pet?.status && (
            <Badge 
              className={styles.enhancedBadge} 
              bg={pet.status === 'available' ? 'success' : 'secondary'}
            >
              {pet.status}
            </Badge>
          )}
        </div>
        
        {pet?.age && (
          <div className="mb-2">
            <small className="text-muted">
              <i className="fas fa-birthday-cake me-1"></i>
              Age: {pet.age}
            </small>
          </div>
        )}
        
        {pet?.size && (
          <div className="mb-2">
            <small className="text-muted">
              <i className="fas fa-ruler-combined me-1"></i>
              Size: {pet.size}
            </small>
          </div>
        )}
        
        {pet?.gender && (
          <div className="mb-2">
            <small className="text-muted">
              <i className={`fas ${pet.gender === 'male' ? 'fa-mars' : 'fa-venus'} me-1`}></i>
              {pet.gender}
            </small>
          </div>
        )}
        
        {pet?.description && (
          <Card.Text className={styles.enhancedCardText}>
            {pet.description.length > 120 
              ? `${pet.description.substring(0, 120)}...` 
              : pet.description}
          </Card.Text>
        )}
        
        <div className="text-center mb-3">
          <span className="text-success fw-bold fs-5">
            {pet?.price ? `$${pet.price}` : 'Adoption Fee Varies'}
          </span>
        </div>
        
        <Link 
          to={`/pets/${pet?._id}`} 
          className={`btn btn-primary ${styles.enhancedButton} w-100`}
        >
          <i className="fas fa-heart me-2"></i>
          Learn More
        </Link>
      </Card.Body>
    </Card>
  );
};

export default PetCard;<|MERGE_RESOLUTION|>--- conflicted
+++ resolved
@@ -1,146 +1,90 @@
-// client/src/components/PetCard.js
-import React, { useState } from 'react';
-import { Card, Badge } from 'react-bootstrap';
-import { Link } from 'react-router-dom';
-import { normalizeImageUrl } from '../utils/image';
-import styles from './Card.module.css';
-
-const PetCard = ({ pet }) => {
-  const [containerType, setContainerType] = useState('square');
-  const [imageLoaded, setImageLoaded] = useState(false);
-  
-<<<<<<< HEAD
-  const imageSrc = normalizeImageUrl(pet?.image || pet?.imageUrl) ||
-                   'https://images.unsplash.com/photo-1601758228041-f3b2795255f1?w=300&h=200&fit=crop&q=80';
-=======
-  const imageSrc =
-    normalizeImageUrl(pet?.image || pet?.imageUrl) ||
-    'https://images.unsplash.com/photo-1601758228041-f3b2795255f1?w=300&h=200&fit=crop&q=80';
->>>>>>> 2093641b
-
-  const handleImageLoad = (e) => {
-    const img = e.target;
-    if (img.naturalWidth && img.naturalHeight) {
-      const aspectRatio = img.naturalWidth / img.naturalHeight;
-      
-      let detectedType = 'square';
-      if (aspectRatio > 1.5) {
-        detectedType = 'landscape';
-      } else if (aspectRatio < 0.6) {
-        detectedType = 'tall';
-      } else if (aspectRatio < 0.8) {
-        detectedType = 'portrait';
-      }
-      
-      setContainerType(detectedType);
-      console.log(`🖼️ Pet "${pet?.name}" - Aspect ratio: ${aspectRatio.toFixed(2)}, Container: ${detectedType}`);
-    }
-    setImageLoaded(true);
-  };
-
-  const handleImageError = (e) => {
-    e.currentTarget.src = 'https://images.unsplash.com/photo-1601758228041-f3b2795255f1?w=300&h=200&fit=crop&q=80';
-    setImageLoaded(true);
-  };
-
-  return (
-    <Card className={`${styles.enhancedCard} h-100`}>
-      <div className={`${styles.petImgContainer} ${styles[containerType]}`}>
-        <img
-          src={imageSrc}
-          alt={pet?.name || 'Pet'}
-          className={`${styles.petImg} ${!imageLoaded ? styles.loading : ''}`}
-          onLoad={handleImageLoad}
-          onError={handleImageError}
-        />
-        {!imageLoaded && (
-          <div className={styles.imageError}>
-            <i className="fas fa-paw"></i>
-            <span>Loading...</span>
-          </div>
-        )}
-      </div>
-      
-      <Card.Body className={styles.enhancedCardBody}>
-        <Card.Title className={styles.enhancedCardTitle}>
-          {pet?.name || 'Unnamed Pet'}
-        </Card.Title>
-        
-        <div className={styles.enhancedBadges}>
-          <Badge className={styles.enhancedBadge} bg="info">
-            {pet?.type || 'Pet'}
-          </Badge>
-          {pet?.breed && (
-            <Badge className={styles.enhancedBadge} bg="secondary">
-              {pet.breed}
-            </Badge>
-          )}
-          {pet?.featured && (
-            <Badge className={styles.enhancedBadge} bg="warning" text="dark">
-              <i className="fas fa-star me-1"></i>Featured
-            </Badge>
-          )}
-          {pet?.status && (
-            <Badge 
-              className={styles.enhancedBadge} 
-              bg={pet.status === 'available' ? 'success' : 'secondary'}
-            >
-              {pet.status}
-            </Badge>
-          )}
-        </div>
-        
-        {pet?.age && (
-          <div className="mb-2">
-            <small className="text-muted">
-              <i className="fas fa-birthday-cake me-1"></i>
-              Age: {pet.age}
-            </small>
-          </div>
-        )}
-        
-        {pet?.size && (
-          <div className="mb-2">
-            <small className="text-muted">
-              <i className="fas fa-ruler-combined me-1"></i>
-              Size: {pet.size}
-            </small>
-          </div>
-        )}
-        
-        {pet?.gender && (
-          <div className="mb-2">
-            <small className="text-muted">
-              <i className={`fas ${pet.gender === 'male' ? 'fa-mars' : 'fa-venus'} me-1`}></i>
-              {pet.gender}
-            </small>
-          </div>
-        )}
-        
-        {pet?.description && (
-          <Card.Text className={styles.enhancedCardText}>
-            {pet.description.length > 120 
-              ? `${pet.description.substring(0, 120)}...` 
-              : pet.description}
-          </Card.Text>
-        )}
-        
-        <div className="text-center mb-3">
-          <span className="text-success fw-bold fs-5">
-            {pet?.price ? `$${pet.price}` : 'Adoption Fee Varies'}
-          </span>
-        </div>
-        
-        <Link 
-          to={`/pets/${pet?._id}`} 
-          className={`btn btn-primary ${styles.enhancedButton} w-100`}
-        >
-          <i className="fas fa-heart me-2"></i>
-          Learn More
-        </Link>
-      </Card.Body>
-    </Card>
-  );
-};
-
-export default PetCard;+// client/src/components/PetCard.js
+import React, { useState } from 'react';
+import { Card, Badge } from 'react-bootstrap';
+import { Link } from 'react-router-dom';
+import { normalizeImageUrl } from '../utils/image';
+import styles from './Card.module.css';
+
+const FALLBACK_IMG =
+  'https://images.unsplash.com/photo-1601758228041-f3b2795255f1?w=300&h=200&fit=crop&q=80';
+
+const PetCard = ({ pet }) => {
+  const [containerType, setContainerType] = useState('square');
+  const [imageLoaded, setImageLoaded] = useState(false);
+
+  const imageSrc =
+    normalizeImageUrl(pet?.image || pet?.imageUrl) || FALLBACK_IMG;
+
+  const handleImageLoad = (e) => {
+    const img = e.target;
+    if (img.naturalWidth && img.naturalHeight) {
+      const aspectRatio = img.naturalWidth / img.naturalHeight;
+
+      let detectedType = 'square';
+      if (aspectRatio > 1.5) {
+        detectedType = 'landscape';
+      } else if (aspectRatio < 0.6) {
+        detectedType = 'tall';
+      } else if (aspectRatio < 0.8) {
+        detectedType = 'portrait';
+      }
+
+      setContainerType(detectedType);
+      console.log(
+        `🖼️ Pet "${pet?.name}" - Aspect ratio: ${aspectRatio.toFixed(
+          2
+        )}, Container: ${detectedType}`
+      );
+    }
+    setImageLoaded(true);
+  };
+
+  const handleImageError = (e) => {
+    e.currentTarget.src = FALLBACK_IMG;
+    setImageLoaded(true);
+  };
+
+  return (
+    <Card className={`${styles.enhancedCard} h-100`}>
+      <div className={`${styles.petImgContainer} ${styles[containerType]}`}>
+        <img
+          src={imageSrc}
+          alt={pet?.name || 'Pet'}
+          className={`${styles.petImg} ${!imageLoaded ? styles.loading : ''}`}
+          onLoad={handleImageLoad}
+          onError={handleImageError}
+          loading="lazy"
+          decoding="async"
+          draggable={false}
+        />
+        {!imageLoaded && (
+          <div className={styles.imageError} aria-live="polite">
+            <i className="fas fa-paw" aria-hidden="true"></i>
+            <span>Loading...</span>
+          </div>
+        )}
+      </div>
+
+      <Card.Body className={styles.enhancedCardBody}>
+        <Card.Title className={styles.enhancedCardTitle}>
+          {pet?.name || 'Unnamed Pet'}
+        </Card.Title>
+
+        <div className={styles.enhancedBadges}>
+          <Badge className={styles.enhancedBadge} bg="info">
+            {pet?.type || 'Pet'}
+          </Badge>
+          {pet?.breed && (
+            <Badge className={styles.enhancedBadge} bg="secondary">
+              {pet.breed}
+            </Badge>
+          )}
+          {pet?.featured && (
+            <Badge className={styles.enhancedBadge} bg="warning" text="dark">
+              <i className="fas fa-star me-1" aria-hidden="true"></i>
+              Featured
+            </Badge>
+          )}
+          {pet?.status && (
+            <Badge
+              className={styles.enhancedBadge}